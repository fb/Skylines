--- conflicted
+++ resolved
@@ -6,13 +6,8 @@
 from twisted.internet.protocol import DatagramProtocol
 from sqlalchemy.exc import SQLAlchemyError
 from sqlalchemy.sql.expression import and_, or_, desc
-<<<<<<< HEAD
-import transaction
+
 from skylines.model import DBSession, User, TrackingFix, Follower, Elevation
-=======
-
-from skylines.model import DBSession, User, TrackingFix, Follower
->>>>>>> c360a8e7
 from skylines.tracking.crc import check_crc, set_crc
 
 # More information about this protocol can be found in the XCSoar
