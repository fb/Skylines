--- conflicted
+++ resolved
@@ -15,13 +15,9 @@
 from sqlalchemy.sql.expression import func
 from skylines.controllers.base import BaseController
 from skylines.lib import files
-<<<<<<< HEAD
 from sqlalchemy.sql.expression import and_, literal_column
-from skylines.model import (DBSession, User, Flight, FlightPhase,
+from skylines.model import (DBSession, User, Flight, FlightPhase, Location,
                             IGCFile, Elevation)
-=======
-from skylines.model import DBSession, User, Flight, FlightPhase, Location
->>>>>>> b76a557f
 from skylines.model.flight_comment import FlightComment
 from skylines.model.notification import create_flight_comment_notifications
 from skylines.lib.xcsoar import analyse_flight, flight_path
@@ -104,15 +100,10 @@
     elevations_t, elevations_h = get_elevations(flight, encoder)
     contest_traces = get_contest_traces(flight, encoder)
 
-<<<<<<< HEAD
-    return dict(encoded=encoded, zoom_levels=zoom_levels, fixes=fixes,
+    return dict(encoded=encoded, zoom_levels=zoom_levels, num_levels=num_levels,
                 barogram_t=barogram_t, barogram_h=barogram_h,
                 enl=enl, contests=contest_traces,
                 elevations_t=elevations_t, elevations_h=elevations_h,
-=======
-    return dict(encoded=encoded, zoom_levels=zoom_levels, num_levels=num_levels,
-                barogram_t=barogram_t, barogram_h=barogram_h, enl=enl, contests=contest_traces,
->>>>>>> b76a557f
                 sfid=flight.id)
 
 
