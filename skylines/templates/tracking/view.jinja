--- conflicted
+++ resolved
@@ -74,16 +74,10 @@
       {{ h.json.dumps(trace.barogram_h) }},
       {{ h.json.dumps(trace.enl) }},
       {{ h.json.dumps(trace.zoom_levels) }},
-<<<<<<< HEAD
-      null,
+      undefined,
       {{ h.json.dumps(trace.barogram_t) }},
-      {{ h.json.dumps(trace.elevations) }}
-=======
-      undefined,
-      undefined,
-      undefined,
+      {{ h.json.dumps(trace.elevations) }},
       { competition_id: "{{ pilot.initials() }}" }
->>>>>>> 91948843
     );
 
     {% if other_pilots -%}
@@ -96,16 +90,10 @@
       {{ h.json.dumps(trace.barogram_h) }},
       {{ h.json.dumps(trace.enl) }},
       {{ h.json.dumps(trace.zoom_levels) }},
-<<<<<<< HEAD
-      null,
+      undefined,
       {{ h.json.dumps(trace.barogram_t) }},
-      {{ h.json.dumps(trace.elevations) }}
-=======
-      undefined,
-      undefined,
-      undefined,
+      {{ h.json.dumps(trace.elevations) }},
       { competition_id: "{{ pilot.initials() }}" }
->>>>>>> 91948843
     );
     {%- endfor %}
     {%- endif %}
