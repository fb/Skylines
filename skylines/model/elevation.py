--- conflicted
+++ resolved
@@ -2,12 +2,8 @@
 from sqlalchemy.types import Integer
 from geoalchemy2.types import Raster
 
-<<<<<<< HEAD
-from skylines.model.base import DeclarativeBase
+from .base import DeclarativeBase
 from .session import DBSession
-=======
-from .base import DeclarativeBase
->>>>>>> c360a8e7
 
 
 class Elevation(DeclarativeBase):
